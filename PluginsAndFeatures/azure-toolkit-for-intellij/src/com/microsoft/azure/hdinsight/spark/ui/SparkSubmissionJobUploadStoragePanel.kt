/*
 * Copyright (c) Microsoft Corporation
 *
 * All rights reserved.
 *
 * MIT License
 *
 * Permission is hereby granted, free of charge, to any person obtaining a copy of this software and associated
 * documentation files (the "Software"), to deal in the Software without restriction, including without limitation
 * the rights to use, copy, modify, merge, publish, distribute, sublicense, and/or sell copies of the Software, and
 * to permit persons to whom the Software is furnished to do so, subject to the following conditions:
 *
 * The above copyright notice and this permission notice shall be included in all copies or substantial portions of
 * the Software.
 *
 * THE SOFTWARE IS PROVIDED *AS IS*, WITHOUT WARRANTY OF ANY KIND, EXPRESS OR IMPLIED, INCLUDING BUT NOT LIMITED TO
 * THE WARRANTIES OF MERCHANTABILITY, FITNESS FOR A PARTICULAR PURPOSE AND NONINFRINGEMENT. IN NO EVENT SHALL THE
 * AUTHORS OR COPYRIGHT HOLDERS BE LIABLE FOR ANY CLAIM, DAMAGES OR OTHER LIABILITY, WHETHER IN AN ACTION OF CONTRACT,
 * TORT OR OTHERWISE, ARISING FROM, OUT OF OR IN CONNECTION WITH THE SOFTWARE OR THE USE OR OTHER DEALINGS IN THE
 * SOFTWARE.
 */

package com.microsoft.azure.hdinsight.spark.ui

import com.intellij.openapi.Disposable
import com.intellij.openapi.ui.ComboBox
import com.intellij.openapi.util.Disposer
import com.intellij.ui.SimpleListCellRenderer
import com.intellij.uiDesigner.core.GridConstraints.*
import com.microsoft.azure.hdinsight.common.AbfsUri
import com.microsoft.azure.hdinsight.common.logger.ILogger
import com.microsoft.azure.hdinsight.common.mvc.IdeaSettableControlWithRwLock
import com.microsoft.azure.hdinsight.common.mvvm.Mvvm
import com.microsoft.azure.hdinsight.common.viewmodels.ComboBoxSelectionDelegated
import com.microsoft.azure.hdinsight.common.viewmodels.ImmutableComboBoxModelDelegated
import com.microsoft.azure.hdinsight.sdk.cluster.AzureAdAccountDetail
import com.microsoft.azure.hdinsight.sdk.cluster.IClusterDetail
import com.microsoft.azure.hdinsight.sdk.common.ADLSGen2OAuthHttpObservable
import com.microsoft.azure.hdinsight.sdk.common.SharedKeyHttpObservable
import com.microsoft.azure.hdinsight.sdk.storage.ADLSGen2StorageAccount
import com.microsoft.azure.hdinsight.sdk.storage.IHDIStorageAccount
import com.microsoft.azure.hdinsight.spark.common.SparkSubmitJobUploadStorageModel
import com.microsoft.azure.hdinsight.spark.common.SparkSubmitStorageType
import com.microsoft.azure.hdinsight.spark.common.SparkSubmitStorageType.*
import com.microsoft.azure.hdinsight.spark.ui.ImmutableComboBoxModel.Companion.empty
import com.microsoft.azure.hdinsight.spark.ui.SparkSubmissionJobUploadStorageBasicCard.StorageCheckEvent.SelectedStorageTypeEvent
import com.microsoft.azure.hdinsight.spark.ui.filesystem.ADLSGen2FileSystem
import com.microsoft.azure.hdinsight.spark.ui.filesystem.AdlsGen2VirtualFile
import com.microsoft.azure.hdinsight.spark.ui.filesystem.AzureStorageVirtualFile
import com.microsoft.azure.hdinsight.spark.ui.filesystem.AzureStorageVirtualFileSystem
import com.microsoft.intellij.forms.dsl.panel
import com.microsoft.intellij.rxjava.DisposableObservers
import com.microsoft.intellij.rxjava.IdeaSchedulers
import com.microsoft.intellij.ui.util.UIUtils.assertInDispatchThread
import com.microsoft.intellij.ui.util.iterator
import org.apache.commons.lang3.StringUtils
import rx.Observable
import rx.subjects.BehaviorSubject
import rx.subjects.ReplaySubject
import java.awt.CardLayout
import java.awt.event.ItemEvent
import javax.swing.JLabel
import javax.swing.JList
import javax.swing.JPanel

open class SparkSubmissionJobUploadStoragePanel
    : Mvvm, IdeaSettableControlWithRwLock<SparkSubmissionJobUploadStoragePanel.Model>, Disposable, ILogger {
    interface Model: Mvvm.Model,
            SparkSubmissionJobUploadStorageAzureBlobCard.Model,
            SparkSubmissionJobUploadStorageAdlsCard.Model,
            SparkSubmissionJobUploadStorageGen2Card.Model,
            SparkSubmissionJobUploadStorageGen2OAuthCard.Model,
            SparkSubmissionJobUploadStorageWebHdfsCard.Model {
        var storageAccountType: SparkSubmitStorageType?
    }

    private val storageTypeLabel = JLabel("Storage Type")
    private val adlsGen2Card = SparkSubmissionJobUploadStorageGen2Card()
    private val adlsGen2OAuthCard = SparkSubmissionJobUploadStorageGen2OAuthCard()

    private val adlsCard = SparkSubmissionJobUploadStorageAdlsCard()
    private val webHdfsCard = SparkSubmissionJobUploadStorageWebHdfsCard()
    private val storageTypeComboBox = ComboBox<SparkSubmitStorageType>(empty()).apply {
        name = "storageTypeComboBox"
        // validate storage info after storage type is selected
        addItemListener { itemEvent ->
            // change panel
            val curLayout = storageCardsPanel.layout as? CardLayout ?: return@addItemListener

            if (itemEvent?.stateChange == ItemEvent.SELECTED) {
                val selectedType = itemEvent.item as? SparkSubmitStorageType ?: return@addItemListener

                curLayout.show(storageCardsPanel, selectedType.description)

                // Send storage check event to current selected card
                viewModel.currentCardViewModel?.storageCheckSubject?.onNext(SelectedStorageTypeEvent(selectedType))

                // Recheck cluster for new selected type card
                viewModel.clusterSelectedSubject.onNext(viewModel.clusterSelectedSubject.value)
            }
        }

        renderer = object: SimpleListCellRenderer<SparkSubmitStorageType>() {
<<<<<<< HEAD
            override fun customize(list: JList<out SparkSubmitStorageType>, type: SparkSubmitStorageType?, index: Int, selected: Boolean, hasFocus: Boolean) {
                text = type?.description
=======
            override fun customize(list: JList<out SparkSubmitStorageType>?, type: SparkSubmitStorageType?, index: Int, selected: Boolean, hasFocus: Boolean) {
                text = type?.description ?: "<No storage type selected>"
>>>>>>> d30aa204
            }
        }
    }

    private val storageCards = mapOf(
            ADLA_ACCOUNT_DEFAULT_STORAGE to SparkSubmissionJobUploadStorageAccountDefaultStorageCard(),
            BLOB to SparkSubmissionJobUploadStorageAzureBlobCard(),
            SPARK_INTERACTIVE_SESSION to SparkSubmissionJobUploadStorageSparkInteractiveSessionCard(),
            DEFAULT_STORAGE_ACCOUNT to SparkSubmissionJobUploadStorageClusterDefaultStorageCard(),
            NOT_SUPPORT_STORAGE_TYPE to SparkSubmissionJobUploadStorageClusterNotSupportStorageCard(),
            ADLS_GEN1 to adlsCard,
            ADLS_GEN2 to adlsGen2Card,
            ADLS_GEN2_FOR_OAUTH to adlsGen2OAuthCard,
            WEBHDFS to webHdfsCard
    )

    private val storageCardsPanel = JPanel(CardLayout()).apply {
        storageCards.forEach { (_, card) -> add(card.view, card.title) }
    }

    override val view by lazy {
        val formBuilder = panel {
            columnTemplate {
                col {
                    anchor = ANCHOR_WEST
                }
                col {
                    anchor = ANCHOR_WEST
                    hSizePolicy = SIZEPOLICY_WANT_GROW
                    fill = FILL_HORIZONTAL
                }
            }
            row {
                c(storageTypeLabel.apply { labelFor = storageTypeComboBox }) { indent = 2 }
                        c(storageTypeComboBox) { indent = 3 }
            }
            row {
                c(storageCardsPanel) { indent = 2; colSpan = 2; hSizePolicy = SIZEPOLICY_WANT_GROW; fill = FILL_HORIZONTAL}
            }
        }

        formBuilder.buildPanel()
    }

    open inner class ViewModel : Mvvm.ViewModel, DisposableObservers() {
        var deployStorageTypeSelection: SparkSubmitStorageType? by ComboBoxSelectionDelegated(storageTypeComboBox)
        var deployStorageTypesModel: ImmutableComboBoxModel<SparkSubmitStorageType> by ImmutableComboBoxModelDelegated(storageTypeComboBox)

        val validatedStorageUploadUri: BehaviorSubject<String> = disposableSubjectOf {  BehaviorSubject.create() }

        // In order to get the pre select cluster name, use Replay Subject type
        private val clusterSelectedCapacity = 2
        val clusterSelectedSubject: ReplaySubject<IClusterDetail> = disposableSubjectOf {
            ReplaySubject.createWithSize(clusterSelectedCapacity)
        }

        val currentCardViewModel
            get() = storageCards[deployStorageTypeSelection]?.viewModel

        // Update storage type selection combo
        private fun updateStorageTypesModelForCluster(clusterDetail: IClusterDetail?): SparkSubmitStorageType? {
            assertInDispatchThread()

            if (clusterDetail == null) {
                return deployStorageTypeSelection
            }

            val optionTypes = clusterDetail.storageOptionsType.optionTypes
            val currentStorageTypesModel = deployStorageTypesModel
            val newStorageTypesModel = ImmutableComboBoxModel(optionTypes)

            val storageTypesModelToSet = if (currentStorageTypesModel.size == optionTypes.size) {
                // Deep compare the size and items
                var isDeepEqualed = true
                for (i in 0 until currentStorageTypesModel.size) {
                    if (currentStorageTypesModel.getElementAt(i) != optionTypes[i]) {
                        isDeepEqualed = false
                        break
                    }
                }

                if (isDeepEqualed) currentStorageTypesModel else newStorageTypesModel
            } else newStorageTypesModel

            if (storageTypesModelToSet != currentStorageTypesModel) {
                // there exist 4 cases to set the storage type
                // 1.select cluster -> set to default
                // 2.reload config with not null type -> set to saved type
                // 3.reload config with null storage type -> set to default
                // 4.create config  -> set to default
                deployStorageTypesModel = storageTypesModelToSet
                deployStorageTypesModel.selectedItem = null
                deployStorageTypeSelection = (currentStorageTypesModel.selectedItem as? SparkSubmitStorageType)
                        ?.takeIf { currentSelected -> deployStorageTypesModel.getIndexOf(currentSelected) >= 0 }
                        ?: clusterDetail.defaultStorageType
            }

            return storageTypesModelToSet.selectedItem as? SparkSubmitStorageType ?: clusterDetail.defaultStorageType
        }

        val errorMessage: String?
            get() {
                val currentCardViewModel = this.currentCardViewModel
                        ?: return "No selected artifacts uploading storage type"

                return currentCardViewModel.errorMessage
            }

        private val ideaSchedulers = IdeaSchedulers()

        init {
            // Merge all storage cards storage validated upload URI events into the panel's
            Observable.merge(storageCards.values.map { it.viewModel.validatedStorageUploadUri })
                      .subscribe(validatedStorageUploadUri::onNext,
                                 validatedStorageUploadUri::onError,
                                 validatedStorageUploadUri::onCompleted)

            clusterSelectedSubject
                    .observeOn(ideaSchedulers.dispatchUIThread())
                    .doOnNext {
                        log().info("Current model storage account type is $deployStorageTypeSelection")
                        updateStorageTypesModelForCluster(it)
                        log().info("Update model storage account type to $deployStorageTypeSelection")
                    }
                    .observeOn(ideaSchedulers.dispatchPooledThread())
                    .subscribe(
                            { currentCardViewModel?.cluster = it },
                            { log().warn("Failed to update storage type model: ${it.message}") }
                    )
        }

        fun prepareVFSRoot(uploadRootPathUri: AbfsUri, storageAccount: IHDIStorageAccount?, cluster: IClusterDetail?): AzureStorageVirtualFile? {
            var account: String? = null
            var accessKey: String? = null
            var fsType: AzureStorageVirtualFileSystem.VFSSupportStorageType? = null
            try {
                when (viewModel.deployStorageTypeSelection) {
                    DEFAULT_STORAGE_ACCOUNT -> {
                        when (storageAccount) {
                            is ADLSGen2StorageAccount  -> {
                                fsType = AzureStorageVirtualFileSystem.VFSSupportStorageType.ADLSGen2
                                account = storageAccount.name
                                accessKey = storageAccount.primaryKey
                            }
                        }
                    }

                    ADLS_GEN2 -> {
                        fsType = AzureStorageVirtualFileSystem.VFSSupportStorageType.ADLSGen2
                        account = uploadRootPathUri.accountName
                        accessKey = adlsGen2Card.storageKeyField.text.trim()
                    }

                    ADLS_GEN2_FOR_OAUTH -> {
                        fsType = AzureStorageVirtualFileSystem.VFSSupportStorageType.ADLSGen2
                        account = uploadRootPathUri.accountName
                    }

                    else -> {
                    }
                }
            } catch (ex: IllegalArgumentException) {
                log().warn("Preparing file system encounter ", ex)
            }

            when (fsType) {
                AzureStorageVirtualFileSystem.VFSSupportStorageType.ADLSGen2 -> {
                    // for issue #3159, upload path maybe not ready if switching cluster fast so path is the last cluster's path
                    // if switching between gen2 clusters, need to check account is matched
                    if (uploadRootPathUri.accountName != account) {
                        return null
                    }

                    // Prepare HttpObservable for different cluster type
                    val http =
                        if (cluster is AzureAdAccountDetail) {
                            // Use Azure AD account to access storage data corresponding to Synapse Spark pool.
                            // In this way at least "Storage Blob Data Reader" role is required, or else we will get
                            // HTTP 403 Error when list files on the storage.
                            // https://docs.microsoft.com/en-us/azure/storage/common/storage-access-blobs-queues-portal
                            ADLSGen2OAuthHttpObservable(cluster.tenantId)
                        } else {
                            if (StringUtils.isBlank(accessKey)) {
                                return null
                            }
                            // Use account access key to access Gen2 storage data corresponding to
                            // HDInsight/Mfa/Linked HDInsight cluster. In this way at least "Storage Account Contributor"
                            // role is required, or else we will get HTTP 403 Error when list files on the storage
                            // https://docs.microsoft.com/en-us/azure/storage/common/storage-access-blobs-queues-portal
                            SharedKeyHttpObservable(account, accessKey)
                        }

                    val fileSystem = ADLSGen2FileSystem(http, uploadRootPathUri)
                    return AdlsGen2VirtualFile(uploadRootPathUri, true, fileSystem)
                }
                else -> {
                    return null
                }
            }
        }
    }

    override val viewModel = ViewModel().apply {
        Disposer.register(this@SparkSubmissionJobUploadStoragePanel, this@apply)
        storageCards.values.forEach { card -> Disposer.register(this@SparkSubmissionJobUploadStoragePanel, card) }
    }

    override val model: Model
        get() = SparkSubmitJobUploadStorageModel().apply { getData(this) }

    override fun dispose() {
    }

    override fun readWithLock(to: Model) {
        viewModel.deployStorageTypesModel.iterator.forEach {
            storageCards[it]?.readWithLock(to)
        }

        to.storageAccountType = viewModel.deployStorageTypesModel.selectedItem as? SparkSubmitStorageType
        to.errorMsg = viewModel.currentCardViewModel?.errorMessage
    }

    override fun writeWithLock(from: Model) {
        viewModel.apply {
            if (deployStorageTypeSelection != from.storageAccountType) {
                if (deployStorageTypesModel.size == 0) {
                    deployStorageTypesModel = ImmutableComboBoxModel(
                            from.storageAccountType?.let { arrayOf(it) } ?: emptyArray())
                }

                deployStorageTypeSelection = from.storageAccountType
            }
        }

        viewModel.deployStorageTypesModel.iterator.forEach {
            storageCards[it]?.writeWithLock(from)
        }
    }
}<|MERGE_RESOLUTION|>--- conflicted
+++ resolved
@@ -101,13 +101,8 @@
         }
 
         renderer = object: SimpleListCellRenderer<SparkSubmitStorageType>() {
-<<<<<<< HEAD
             override fun customize(list: JList<out SparkSubmitStorageType>, type: SparkSubmitStorageType?, index: Int, selected: Boolean, hasFocus: Boolean) {
-                text = type?.description
-=======
-            override fun customize(list: JList<out SparkSubmitStorageType>?, type: SparkSubmitStorageType?, index: Int, selected: Boolean, hasFocus: Boolean) {
                 text = type?.description ?: "<No storage type selected>"
->>>>>>> d30aa204
             }
         }
     }
