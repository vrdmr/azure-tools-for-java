/**
 * Copyright (c) Microsoft Corporation
 * <p/>
 * All rights reserved.
 * <p/>
 * MIT License
 * <p/>
 * Permission is hereby granted, free of charge, to any person obtaining a copy of this software and associated
 * documentation files (the "Software"), to deal in the Software without restriction, including without limitation
 * the rights to use, copy, modify, merge, publish, distribute, sublicense, and/or sell copies of the Software, and
 * to permit persons to whom the Software is furnished to do so, subject to the following conditions:
 * <p/>
 * The above copyright notice and this permission notice shall be included in all copies or substantial portions of
 * the Software.
 * <p/>
 * THE SOFTWARE IS PROVIDED *AS IS*, WITHOUT WARRANTY OF ANY KIND, EXPRESS OR IMPLIED, INCLUDING BUT NOT LIMITED TO
 * THE WARRANTIES OF MERCHANTABILITY, FITNESS FOR A PARTICULAR PURPOSE AND NONINFRINGEMENT. IN NO EVENT SHALL THE
 * AUTHORS OR COPYRIGHT HOLDERS BE LIABLE FOR ANY CLAIM, DAMAGES OR OTHER LIABILITY, WHETHER IN AN ACTION OF CONTRACT,
 * TORT OR OTHERWISE, ARISING FROM, OUT OF OR IN CONNECTION WITH THE SOFTWARE OR THE USE OR OTHER DEALINGS IN THE
 * SOFTWARE.
 */
package com.microsoft.azure.hdinsight.spark.run.configuration;

import com.intellij.compiler.options.CompileStepBeforeRun;
import com.intellij.execution.ExecutionException;
import com.intellij.execution.Executor;
import com.intellij.execution.JavaExecutionUtil;
import com.intellij.execution.configuration.AbstractRunConfiguration;
import com.intellij.execution.configurations.*;
import com.intellij.execution.executors.DefaultDebugExecutor;
import com.intellij.execution.executors.DefaultRunExecutor;
import com.intellij.execution.runners.ExecutionEnvironment;
import com.intellij.execution.runners.ProgramRunner;
import com.intellij.openapi.module.Module;
import com.intellij.openapi.options.SettingsEditor;
import com.intellij.openapi.project.Project;
import com.intellij.openapi.util.Disposer;
import com.intellij.openapi.util.InvalidDataException;
import com.intellij.openapi.util.WriteExternalException;
import com.intellij.packaging.artifacts.Artifact;
import com.intellij.packaging.impl.artifacts.ArtifactUtil;
import com.intellij.packaging.impl.run.BuildArtifactsBeforeRunTask;
import com.intellij.packaging.impl.run.BuildArtifactsBeforeRunTaskProvider;

import com.microsoft.azure.hdinsight.common.logger.ILogger;
import com.microsoft.azure.hdinsight.spark.common.*;
import com.microsoft.azure.hdinsight.spark.run.*;
import com.microsoft.azure.hdinsight.spark.run.action.SparkApplicationType;
import com.microsoft.azure.hdinsight.spark.ui.SparkBatchJobConfigurable;
import com.microsoft.azure.hdinsight.spark.ui.SparkSubmissionJobUploadStorageWithUploadPathPanel;
import com.microsoft.azuretools.azurecommons.helpers.NotNull;
import com.microsoft.azuretools.azurecommons.helpers.Nullable;
import com.microsoft.azuretools.securestore.SecureStore;
import com.microsoft.azuretools.service.ServiceManager;
import com.microsoft.azuretools.telemetry.TelemetryConstants;
import com.microsoft.azuretools.telemetrywrapper.EventType;
import com.microsoft.azuretools.telemetrywrapper.EventUtil;
import com.microsoft.azuretools.telemetrywrapper.Operation;
import com.microsoft.azuretools.telemetrywrapper.TelemetryManager;
import com.microsoft.intellij.telemetry.TelemetryKeys;
import org.apache.commons.lang3.StringUtils;
import org.jdom.Element;
import rx.Observable;
import rx.subjects.PublishSubject;

import java.io.File;
import java.util.*;
import java.util.stream.Collectors;
import java.util.stream.Stream;

import static com.microsoft.azure.hdinsight.spark.common.SparkBatchRemoteDebugJobSshAuth.SSHAuthType.UsePassword;
import static com.microsoft.azure.hdinsight.spark.common.SparkSubmitJobUploadStorageModelKt.getSecureStoreServiceOf;
import static com.microsoft.azure.hdinsight.spark.common.SparkSubmitStorageType.ADLS_GEN2;
import static com.microsoft.azure.hdinsight.spark.common.SparkSubmitStorageType.BLOB;

<<<<<<< HEAD
public class LivySparkBatchJobRunConfiguration extends ModuleBasedConfiguration<JavaRunConfigurationModule, Element>
        implements ILogger
=======
public class LivySparkBatchJobRunConfiguration extends AbstractRunConfiguration
        implements RunProfileStatePrepare<ISparkBatchJob>, ILogger
>>>>>>> d30aa204
{
    @Nullable
    private ISparkBatchJob sparkRemoteBatch = null;

    enum RunMode {
        LOCAL,
        REMOTE,
        REMOTE_DEBUG_EXECUTOR
    }

    public SparkApplicationType getSparkApplicationType() {
        return SparkApplicationType.HDInsight;
    }

    @NotNull
    private RunMode mode = RunMode.LOCAL;

    // The prop to store the action trigger source if it can be got, such as Run Context
    final public static String ACTION_TRIGGER_PROP = "ActionTrigger";

    private @Nullable SecureStore secureStore = ServiceManager.getServiceProvider(SecureStore.class);

    @NotNull
    private SparkBatchJobConfigurableModel jobModel;
    @NotNull
    final private Properties actionProperties = new Properties();

    public LivySparkBatchJobRunConfiguration(@NotNull Project project,
                                             @NotNull SparkBatchJobConfigurableModel jobModel,
                                             @NotNull ConfigurationFactory factory,
                                             @NotNull String name) {
        super(name, new JavaRunConfigurationModule(project, true), factory);

        this.jobModel = jobModel;
        // FIXME: Too many telemetries will be sent if we uncomment the following code
        // EventUtil.logEvent(EventType.info, getSparkApplicationType().getValue(), TelemetryConstants.CREATE_NEW_RUN_CONFIG, null, null);
    }

    @Override
    public void readExternal(@NotNull Element rootElement) throws InvalidDataException {
        super.readExternal(rootElement);

        jobModel.applyFromElement(rootElement);

        // Load certificates from Secure Store
        loadFromSecureStore(getSubmitModel());
    }

    @Override
    public void writeExternal(@NotNull Element rootElement) throws WriteExternalException {
        super.writeExternal(rootElement);

        Element jobConfigElement = jobModel.exportToElement();
        rootElement.addContent(jobConfigElement);
    }

    public void loadFromSecureStore(final SparkSubmitModel toSubmitModel) {
        if (secureStore == null) {
            return;
        }

        // SSH password
        final SparkSubmitAdvancedConfigModel advModel = toSubmitModel.getAdvancedConfigModel();

        if (advModel.enableRemoteDebug && advModel.getSshAuthType() == UsePassword) {
            // Load password for no password input
            try {
                advModel.setClusterName(toSubmitModel.getClusterName());
                advModel.setSshPassword(
                        secureStore.loadPassword(advModel.getCredentialStoreAccount(), advModel.getSshUserName()));
            } catch (Throwable ex) {
                log().warn("Can't load SSH ${advModel.sshUserName}'s password from Secure Store", ex);
            }
        }

        // Artifacts uploading storage credentials
        final SparkSubmitJobUploadStorageModel storeModel = toSubmitModel.getJobUploadStorageModel();

        // Blob access key
        final String blobSecAccount = storeModel.getStorageAccount();
        if (blobSecAccount != null && StringUtils.isNoneBlank(blobSecAccount)) {
            final String blobSecService = getSecureStoreServiceOf(BLOB, blobSecAccount);

            if (blobSecService != null) {
                try {
                    storeModel.setStorageKey(secureStore.loadPassword(blobSecService, blobSecAccount));
                } catch (Throwable ex) {
                    log().warn("Can't load Blob access key $storageAccount from Secure Store", ex);
                }
            }
        }

        // ADLS Gen2 access key
        final String gen2SecAccount = storeModel.getGen2Account();
        if (gen2SecAccount != null && StringUtils.isNoneBlank(gen2SecAccount)) {
            final String gen2SecService = getSecureStoreServiceOf(ADLS_GEN2, gen2SecAccount);

            if (gen2SecService != null) {
                try {
                    storeModel.setAccessKey(secureStore.loadPassword(gen2SecService, gen2SecAccount));
                } catch (Throwable ex){
                    log().warn("Can't load ADLS Gen2 access key $gen2Account from Secure Store", ex);
                }
            }
        }
    }

    public void saveToSecureStore(final SparkSubmitModel fromSubmitModel) {
        if (secureStore == null) {
            return;
        }

        // SSH password
        final SparkSubmitAdvancedConfigModel advModel = fromSubmitModel.getAdvancedConfigModel();

        if (advModel.enableRemoteDebug
                && advModel.getSshAuthType() == UsePassword && StringUtils.isNoneBlank(advModel.getSshPassword())) {
            secureStore.savePassword(
                    advModel.getCredentialStoreAccount(), advModel.getSshUserName(), advModel.getSshPassword());
        }

        // Artifacts uploading storage credentials
        final SparkSubmitJobUploadStorageModel storeModel = fromSubmitModel.getJobUploadStorageModel();

        // Blob access key
        final String blobSecAccount = storeModel.getStorageAccount();
        if (blobSecAccount != null && StringUtils.isNoneBlank(blobSecAccount)) {
            final String blobSecService = getSecureStoreServiceOf(BLOB, blobSecAccount);

            if (blobSecService != null) {
                secureStore.savePassword(blobSecService, blobSecAccount, storeModel.getStorageKey());
                log().info("The Blob access key for " + blobSecAccount + " has been saved into Secure Store.");
            }
        }

        // ADLS Gen2 access key
        final String gen2SecAccount = storeModel.getGen2Account();
        if (gen2SecAccount != null && StringUtils.isNoneBlank(gen2SecAccount)) {
            final String gen2SecService = getSecureStoreServiceOf(ADLS_GEN2, gen2SecAccount);

            if (gen2SecService != null) {
                secureStore.savePassword(gen2SecService, gen2SecAccount, storeModel.getAccessKey());
                log().info("The ADLS Gen2 access key for " + gen2SecAccount + " has been saved into Secure Store.");
            }
        }
    }

    @NotNull
    public SparkBatchJobConfigurableModel getModel() {
        return jobModel;
    }

    @NotNull
    public SparkSubmitModel getSubmitModel() {
        return getModel().getSubmitModel();
    }

    @NotNull
    public Properties getActionProperties() {
        return actionProperties;
    }

    @NotNull
    @Override
    public SettingsEditor<? extends RunConfiguration> getConfigurationEditor() {
        return new LivySparkRunConfigurationSettingsEditor(new SparkBatchJobConfigurable(getProject()));
    }

    @Override
    public void checkConfiguration() throws RuntimeConfigurationException {

    }

    @Override
    public void checkRunnerSettings(@NotNull ProgramRunner runner, @Nullable RunnerSettings runnerSettings, @Nullable ConfigurationPerRunnerSettings configurationPerRunnerSettings) throws RuntimeConfigurationException {
        if (runner instanceof SparkSubmissionRunner) {
            // Focus on the submission tab
            SparkSubmissionRunner submissionRunner = (SparkSubmissionRunner) runner;
            submissionRunner.setFocus(this);

            // Check remote submission
            checkSubmissionConfigurationBeforeRun(submissionRunner);
        } else {
            // Focus on the local run tab
            getModel().setFocusedTabIndex(0);

            checkLocalRunConfigurationBeforeRun();
        }

        super.checkRunnerSettings(runner, runnerSettings, configurationPerRunnerSettings);
    }

    @Override
    public Observable<ISparkBatchJob> prepare(final ProgramRunner<RunnerSettings> runner) {
        if (!(runner instanceof SparkSubmissionRunner)) {
            return Observable.empty();
        }

        return ((SparkSubmissionRunner) runner).buildSparkBatchJob(getSubmitModel())
                .doOnNext(batch -> sparkRemoteBatch = batch);
    }

    protected String getErrorMessageClusterNull() {
        return "The cluster should be selected as the target for Spark application submission";
    }

    protected void checkSubmissionConfigurationBeforeRun(@NotNull SparkSubmissionRunner runner) throws RuntimeConfigurationException {
        SparkSubmissionParameter parameter = getSubmitModel().getSubmissionParameter();
        if (StringUtils.isBlank(parameter.getClusterName())) {
            throw new RuntimeConfigurationError(this.getErrorMessageClusterNull());
        }

        if (!parameter.isLocalArtifact()) {
            if (StringUtils.isBlank(parameter.getArtifactName())) {
                throw new RuntimeConfigurationError("Couldn't find the artifact to submit, please create one and select it, or select a local artifact");
            }

            if (!getSubmitModel().getArtifactPath().isPresent()) {
                throw new RuntimeConfigurationError(String.format(
                        "No artifact selected or selected artifact %s is gone.", getSubmitModel().getArtifactName()));
            }
        } else {
            if (StringUtils.isBlank(parameter.getLocalArtifactPath())) {
                throw new RuntimeConfigurationError("The specified local artifact path is empty");
            }

            if (!new File(parameter.getLocalArtifactPath()).exists()) {
                throw new RuntimeConfigurationError(String.format(
                        "The specified local artifact path '%s' doesn't exist", parameter.getLocalArtifactPath()));
            }
        }

        if (StringUtils.isBlank(parameter.getMainClassName())) {
            throw new RuntimeConfigurationError("The main class name should not be empty");
        }

        if (getSubmitModel().getTableModel().getFirstCheckResults() != null) {
            throw new RuntimeConfigurationError("There are Spark job configuration issues, fix it before continue, please: " +
                    getSubmitModel().getTableModel().getFirstCheckResults().getMessaqge());
        }

        // Validate Storage Configurations
        SparkSubmissionJobUploadStorageWithUploadPathPanel storageConfigPanels =
                new SparkSubmissionJobUploadStorageWithUploadPathPanel();
        try {
            storageConfigPanels.checkConfigurationBeforeRun(runner, getSubmitModel().getJobUploadStorageModel());
        } finally {
            Disposer.dispose(storageConfigPanels);
        }
    }

    private void checkLocalRunConfigurationBeforeRun() throws RuntimeConfigurationException {
        if (StringUtils.isBlank(getModel().getLocalRunConfigurableModel().getRunClass())) {
            throw new RuntimeConfigurationError("The main class name should not be empty");
        }
    }

    public void setRunMode(@NotNull RunMode mode) {
        this.mode = mode;
    }

    @NotNull
    @Override
    public List getBeforeRunTasks() {
        Stream compileTask = super.getBeforeRunTasks().stream()
                .filter(task -> task instanceof CompileStepBeforeRun.MakeBeforeRunTask);
        Stream buildArtifactTask = super.getBeforeRunTasks().stream()
                .filter(task -> task instanceof BuildArtifactsBeforeRunTask);

        switch (mode) {
        case LOCAL:
            compileTask.forEach(task -> ((CompileStepBeforeRun.MakeBeforeRunTask) task).setEnabled(true));
            buildArtifactTask.forEach(task -> ((BuildArtifactsBeforeRunTask) task).setEnabled(false));
            break;
        case REMOTE:
            compileTask.forEach(task -> ((CompileStepBeforeRun.MakeBeforeRunTask) task).setEnabled(false));
            buildArtifactTask.forEach(task -> ((BuildArtifactsBeforeRunTask) task).setEnabled(true));
            break;
        case REMOTE_DEBUG_EXECUTOR:
            compileTask.forEach(task -> ((CompileStepBeforeRun.MakeBeforeRunTask) task).setEnabled(false));
            buildArtifactTask.forEach(task -> ((BuildArtifactsBeforeRunTask) task).setEnabled(false));
            break;
        }

        return super.getBeforeRunTasks();
    }

    @Nullable
    @Override
    public RunProfileState getState(@NotNull Executor executor, @NotNull ExecutionEnvironment executionEnvironment) throws ExecutionException {
        Operation operation = executionEnvironment.getUserData(TelemetryKeys.OPERATION);
        final String debugTarget = executionEnvironment.getUserData(SparkBatchJobDebuggerRunner.DebugTargetKey);
        final boolean isExecutor = StringUtils.equals(debugTarget, SparkBatchJobDebuggerRunner.DebugExecutor);
        RunProfileStateWithAppInsightsEvent state = null;
        final Artifact selectedArtifact = ArtifactUtil.getArtifactWithOutputPaths(getProject()).stream()
                .filter(artifact -> artifact.getName().equals(getSubmitModel().getArtifactName()))
                .findFirst().orElse(null);

        if (executor instanceof SparkBatchJobDebugExecutor) {
            final ISparkBatchJob remoteDebugBatch = sparkRemoteBatch;
            if (!(remoteDebugBatch instanceof SparkBatchRemoteDebugJob)) {
                throw new ExecutionException("Spark Batch Job is not prepared for " + executor.getId());
            }

            if (isExecutor) {
                setRunMode(RunMode.REMOTE_DEBUG_EXECUTOR);
                state = new SparkBatchRemoteDebugExecutorState(getModel().getSubmitModel(), operation, remoteDebugBatch);
            } else {
                if (selectedArtifact != null) {
                    BuildArtifactsBeforeRunTaskProvider.setBuildArtifactBeforeRun(getProject(), this, selectedArtifact);
                }

                setRunMode(RunMode.REMOTE);
                state = new SparkBatchRemoteDebugState(getModel().getSubmitModel(), operation, sparkRemoteBatch);
            }
        } else if (executor instanceof SparkBatchJobRunExecutor) {
            final ISparkBatchJob remoteBatch = sparkRemoteBatch;
            if (remoteBatch == null) {
                throw new ExecutionException("Spark Batch Job is not prepared for " + executor.getId());
            }

            if (selectedArtifact != null) {
                BuildArtifactsBeforeRunTaskProvider.setBuildArtifactBeforeRun(getProject(), this, selectedArtifact);
            }

            setRunMode(RunMode.REMOTE);
            state = new SparkBatchRemoteRunState(getModel().getSubmitModel(), operation, remoteBatch);
        } else if (executor instanceof DefaultDebugExecutor) {
            setRunMode(RunMode.LOCAL);
            if (operation == null) {
                operation = TelemetryManager.createOperation(TelemetryConstants.HDINSIGHT, TelemetryConstants.DEBUG_LOCAL_SPARK_JOB);
                operation.start();
            }
            state = new SparkBatchLocalDebugState(getProject(), getModel().getLocalRunConfigurableModel(), operation);
        } else if (executor instanceof DefaultRunExecutor) {
            setRunMode(RunMode.LOCAL);
            if (operation == null) {
                operation = TelemetryManager.createOperation(TelemetryConstants.HDINSIGHT, TelemetryConstants.RUN_LOCAL_SPARK_JOB);
                operation.start();
            }
            state = new SparkBatchLocalRunState(getProject(), getModel().getLocalRunConfigurableModel(), operation);
        }

        if (state != null) {
            Map<String, String> props = getActionProperties().entrySet().stream().collect(Collectors.toMap(
                    (Map.Entry<Object, Object> entry) -> entry.getKey() == null ? null : entry.getKey().toString(),
                    (Map.Entry<Object, Object> entry) -> entry.getValue() == null ? "" : entry.getValue().toString()));
            String configurationId =
                    Optional.ofNullable(executionEnvironment.getRunnerAndConfigurationSettings())
                            .map(settings -> settings.getType().getId())
                            .orElse("");
            props.put("configurationId", configurationId);

            state.createAppInsightEvent(executor, props);
            EventUtil.logEvent(EventType.info, operation, props);

            // Clear the action properties
            getActionProperties().clear();
        }

        return state;
    }

    public void setActionProperty(@NotNull final String key, @NotNull final String value) {
        this.actionProperties.put(key, value);
    }

    @Override
    public Collection<Module> getValidModules() {
        return new ArrayList<>();
    }

    @Nullable
    @Override
    public String suggestedName() {
        return Optional.ofNullable(getModel().getLocalRunConfigurableModel().getRunClass())
                .map(JavaExecutionUtil::getPresentableClassName)
                .map(className -> getSuggestedNamePrefix() + " " + className)
                .orElse(null);
    }

    public String getSuggestedNamePrefix() {
        return "[Spark on HDInsight]";
    }

    @Nullable
    @Override
    public String getActionName() {
        // To avoid to be shorten
        return this.getName() + this.getPresentableType();
    }
}
<|MERGE_RESOLUTION|>--- conflicted
+++ resolved
@@ -73,13 +73,8 @@
 import static com.microsoft.azure.hdinsight.spark.common.SparkSubmitStorageType.ADLS_GEN2;
 import static com.microsoft.azure.hdinsight.spark.common.SparkSubmitStorageType.BLOB;
 
-<<<<<<< HEAD
 public class LivySparkBatchJobRunConfiguration extends ModuleBasedConfiguration<JavaRunConfigurationModule, Element>
-        implements ILogger
-=======
-public class LivySparkBatchJobRunConfiguration extends AbstractRunConfiguration
         implements RunProfileStatePrepare<ISparkBatchJob>, ILogger
->>>>>>> d30aa204
 {
     @Nullable
     private ISparkBatchJob sparkRemoteBatch = null;
